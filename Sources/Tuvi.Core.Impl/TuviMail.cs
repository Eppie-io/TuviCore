--- conflicted
+++ resolved
@@ -762,14 +762,11 @@
 
             CheckDisposed();
             await DataStorage.UpdateAccountAuthAsync(account, cancellationToken).ConfigureAwait(false);
-<<<<<<< HEAD
-=======
 
             // Update account in cache
             AccountCache.AddOrReplace(account.Id, account);
             AccountGroupCache.TryRemove(account.GroupId, out AccountGroup _);
             RemoveAccountServiceByKey(account.Email);
->>>>>>> 0edd81c2
 
             UpdateSchedulerInterval(account);
 
